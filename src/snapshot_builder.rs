--- conflicted
+++ resolved
@@ -1,168 +1,163 @@
-use crate::{
-    ext,
-    inner_runtime::RuntimeOptions,
-    module_loader::RustyLoader,
-    traits::ToModuleSpecifier,
-    transpiler::{self, transpile_extension},
-    Error, Module,
-};
-use deno_core::{JsRuntimeForSnapshot, ModuleId, PollEventLoopOptions};
-use std::rc::Rc;
-
-/// A more restricted version of the `Runtime` struct that is used to create a snapshot of the runtime state
-/// This runtime should ONLY be used to create a snapshot, and not for normal use
-///
-/// Snapshots can be used to massively decrease the startup time of a Runtime instance (15ms -> 3ms) by pre-loading
-/// extensions and modules into the runtime state before it is created. A snapshot can be used on any runtime with
-/// the same set of extensions and options as the runtime that created it.
-///
-/// This struct is only available when the `snapshot_builder` feature is enabled
-/// Once you've set up the runtime, you can call `into_snapshot` to get the snapshot
-///
-/// You should save it to a file and load it with `include_bytes!` in order to use it
-/// in the `RuntimeOptions` struct's `startup_snapshot` field
-///
-/// # Example
-///
-/// ```rust
-/// use rustyscript::{SnapshotBuilder, Module, Error};
-/// use std::fs;
-///
-/// # fn main() -> Result<(), Error> {
-/// let module = Module::new("example.js", "export function example() { return 42; }");
-/// let snapshot = SnapshotBuilder::new(Default::default())?
-///    .with_module(&module)?
-///    .finish();
-///
-/// // Save the snapshot to a file
-/// fs::write("snapshot.bin", snapshot)?;
-///
-/// // To use the snapshot, load it with `include_bytes!` into the `RuntimeOptions` struct:
-/// // const STARTUP_SNAPSHOT: &[u8] = include_bytes!("snapshot.bin");
-/// // RuntimeOptions {
-/// //     startup_snapshot: Some(STARTUP_SNAPSHOT),
-/// //     ..Default::default()
-/// // };
-///
-/// # Ok(())
-/// # }
-/// ```
-pub struct SnapshotBuilder {
-    deno_runtime: JsRuntimeForSnapshot,
-    tokio_runtime: Rc<tokio::runtime::Runtime>,
-    options: RuntimeOptions,
-}
-impl SnapshotBuilder {
-    /// Creates a new snapshot builder with the given options
-<<<<<<< HEAD
-    pub fn new(options: InnerRuntimeOptions) -> Result<Self, Error> {
-        let loader = Rc::new(RustyLoader::new(
-            options.module_cache,
-            #[cfg(feature = "import_provider")]
-            options.import_provider,
-        ));
-=======
-    pub fn new(options: RuntimeOptions) -> Result<Self, Error> {
-        let loader = Rc::new(RustyLoader::new(options.module_cache));
->>>>>>> e3c82577
-
-        // If a snapshot is provided, do not reload ops
-        let extensions = if options.startup_snapshot.is_some() {
-            ext::all_snapshot_extensions(options.extensions, options.extension_options)
-        } else {
-            ext::all_extensions(options.extensions, options.extension_options)
-        };
-
-        Ok(Self {
-            deno_runtime: JsRuntimeForSnapshot::try_new(deno_core::RuntimeOptions {
-                module_loader: Some(loader.clone()),
-
-                extension_transpiler: Some(Rc::new(|specifier, code| {
-                    transpile_extension(&specifier, &code)
-                })),
-
-                source_map_getter: Some(loader),
-
-                startup_snapshot: options.startup_snapshot,
-                extensions,
-
-                ..Default::default()
-            })?,
-
-            tokio_runtime: Rc::new(
-                tokio::runtime::Builder::new_current_thread()
-                    .enable_all()
-                    .thread_keep_alive(options.timeout)
-                    .build()?,
-            ),
-
-            options: RuntimeOptions {
-                timeout: options.timeout,
-                default_entrypoint: options.default_entrypoint,
-                ..Default::default()
-            },
-        })
-    }
-
-    /// Executes the given module, on the runtime, making it available to be
-    /// imported by other modules in this runtime, and those that will use the
-    /// snapshot
-    pub fn with_module(mut self, module: &Module) -> Result<Self, Error> {
-        self.load_module(module)?;
-        Ok(self)
-    }
-
-    /// Executes a piece of non-ECMAScript-module JavaScript code on the runtime
-    /// This code can be used to set up the runtime state before creating the snapshot
-    pub fn with_expression(mut self, expr: &str) -> Result<Self, Error> {
-        self.deno_runtime.execute_script("", expr.to_string())?;
-        Ok(self)
-    }
-
-    /// Consumes the runtime and returns a snapshot of the runtime state
-    /// This is only available when the `snapshot_builder` feature is enabled
-    /// and will return a `Box<[u8]>` representing the snapshot
-    ///
-    /// To use the snapshot, provide it, as a static slice, in [`RuntimeOptions::startup_snapshot`]
-    /// Therefore, in order to use this snapshot, make sure you write it to a file and load it with
-    /// `include_bytes!`
-    ///
-    /// WARNING: In order to use the snapshot, make sure the runtime using it is
-    /// provided the same extensions and options as the original runtime. Any extensions
-    /// you provided must be loaded with `init_ops` instead of `init_ops_and_esm`.
-    pub fn finish(self) -> Box<[u8]> {
-        let deno_rt: JsRuntimeForSnapshot = self.deno_runtime;
-        deno_rt.snapshot()
-    }
-
-    /// Loads a module into the runtime, making it available to be
-    /// imported by other modules in this runtime, and those that will use the
-    /// snapshot
-    ///
-    /// WARNING: Returned module id is not guaranteed to be the same when the snapshot is loaded
-    /// Possibly resulting in a runtime panic if used incorrectly
-    pub fn load_module(&mut self, module: &Module) -> Result<ModuleId, Error> {
-        let timeout = self.options.timeout;
-        let deno_runtime = &mut self.deno_runtime;
-        let tokio_runtime = self.tokio_runtime.clone();
-
-        tokio_runtime.block_on(async move {
-            tokio::time::timeout(timeout, async move {
-                let module_specifier = module.filename().to_module_specifier(None)?;
-                let (code, _) = transpiler::transpile(&module_specifier, module.contents())?;
-                let code = deno_core::FastString::from(code);
-
-                let modid = deno_runtime
-                    .load_side_es_module_from_code(&module_specifier, code)
-                    .await?;
-                let result = deno_runtime.mod_evaluate(modid);
-                deno_runtime
-                    .run_event_loop(PollEventLoopOptions::default())
-                    .await?;
-                result.await?;
-                Ok::<ModuleId, Error>(modid)
-            })
-            .await
-        })?
-    }
-}
+use crate::{
+    ext,
+    inner_runtime::RuntimeOptions,
+    module_loader::RustyLoader,
+    traits::ToModuleSpecifier,
+    transpiler::{self, transpile_extension},
+    Error, Module,
+};
+use deno_core::{JsRuntimeForSnapshot, ModuleId, PollEventLoopOptions};
+use std::rc::Rc;
+
+/// A more restricted version of the `Runtime` struct that is used to create a snapshot of the runtime state
+/// This runtime should ONLY be used to create a snapshot, and not for normal use
+///
+/// Snapshots can be used to massively decrease the startup time of a Runtime instance (15ms -> 3ms) by pre-loading
+/// extensions and modules into the runtime state before it is created. A snapshot can be used on any runtime with
+/// the same set of extensions and options as the runtime that created it.
+///
+/// This struct is only available when the `snapshot_builder` feature is enabled
+/// Once you've set up the runtime, you can call `into_snapshot` to get the snapshot
+///
+/// You should save it to a file and load it with `include_bytes!` in order to use it
+/// in the `RuntimeOptions` struct's `startup_snapshot` field
+///
+/// # Example
+///
+/// ```rust
+/// use rustyscript::{SnapshotBuilder, Module, Error};
+/// use std::fs;
+///
+/// # fn main() -> Result<(), Error> {
+/// let module = Module::new("example.js", "export function example() { return 42; }");
+/// let snapshot = SnapshotBuilder::new(Default::default())?
+///    .with_module(&module)?
+///    .finish();
+///
+/// // Save the snapshot to a file
+/// fs::write("snapshot.bin", snapshot)?;
+///
+/// // To use the snapshot, load it with `include_bytes!` into the `RuntimeOptions` struct:
+/// // const STARTUP_SNAPSHOT: &[u8] = include_bytes!("snapshot.bin");
+/// // RuntimeOptions {
+/// //     startup_snapshot: Some(STARTUP_SNAPSHOT),
+/// //     ..Default::default()
+/// // };
+///
+/// # Ok(())
+/// # }
+/// ```
+pub struct SnapshotBuilder {
+    deno_runtime: JsRuntimeForSnapshot,
+    tokio_runtime: Rc<tokio::runtime::Runtime>,
+    options: RuntimeOptions,
+}
+impl SnapshotBuilder {
+    /// Creates a new snapshot builder with the given options
+    pub fn new(options: RuntimeOptions) -> Result<Self, Error> {
+        let loader = Rc::new(RustyLoader::new(
+            options.module_cache,
+            #[cfg(feature = "import_provider")]
+            options.import_provider,
+        ));
+
+        // If a snapshot is provided, do not reload ops
+        let extensions = if options.startup_snapshot.is_some() {
+            ext::all_snapshot_extensions(options.extensions, options.extension_options)
+        } else {
+            ext::all_extensions(options.extensions, options.extension_options)
+        };
+
+        Ok(Self {
+            deno_runtime: JsRuntimeForSnapshot::try_new(deno_core::RuntimeOptions {
+                module_loader: Some(loader.clone()),
+
+                extension_transpiler: Some(Rc::new(|specifier, code| {
+                    transpile_extension(&specifier, &code)
+                })),
+
+                source_map_getter: Some(loader),
+
+                startup_snapshot: options.startup_snapshot,
+                extensions,
+
+                ..Default::default()
+            })?,
+
+            tokio_runtime: Rc::new(
+                tokio::runtime::Builder::new_current_thread()
+                    .enable_all()
+                    .thread_keep_alive(options.timeout)
+                    .build()?,
+            ),
+
+            options: RuntimeOptions {
+                timeout: options.timeout,
+                default_entrypoint: options.default_entrypoint,
+                ..Default::default()
+            },
+        })
+    }
+
+    /// Executes the given module, on the runtime, making it available to be
+    /// imported by other modules in this runtime, and those that will use the
+    /// snapshot
+    pub fn with_module(mut self, module: &Module) -> Result<Self, Error> {
+        self.load_module(module)?;
+        Ok(self)
+    }
+
+    /// Executes a piece of non-ECMAScript-module JavaScript code on the runtime
+    /// This code can be used to set up the runtime state before creating the snapshot
+    pub fn with_expression(mut self, expr: &str) -> Result<Self, Error> {
+        self.deno_runtime.execute_script("", expr.to_string())?;
+        Ok(self)
+    }
+
+    /// Consumes the runtime and returns a snapshot of the runtime state
+    /// This is only available when the `snapshot_builder` feature is enabled
+    /// and will return a `Box<[u8]>` representing the snapshot
+    ///
+    /// To use the snapshot, provide it, as a static slice, in [`RuntimeOptions::startup_snapshot`]
+    /// Therefore, in order to use this snapshot, make sure you write it to a file and load it with
+    /// `include_bytes!`
+    ///
+    /// WARNING: In order to use the snapshot, make sure the runtime using it is
+    /// provided the same extensions and options as the original runtime. Any extensions
+    /// you provided must be loaded with `init_ops` instead of `init_ops_and_esm`.
+    pub fn finish(self) -> Box<[u8]> {
+        let deno_rt: JsRuntimeForSnapshot = self.deno_runtime;
+        deno_rt.snapshot()
+    }
+
+    /// Loads a module into the runtime, making it available to be
+    /// imported by other modules in this runtime, and those that will use the
+    /// snapshot
+    ///
+    /// WARNING: Returned module id is not guaranteed to be the same when the snapshot is loaded
+    /// Possibly resulting in a runtime panic if used incorrectly
+    pub fn load_module(&mut self, module: &Module) -> Result<ModuleId, Error> {
+        let timeout = self.options.timeout;
+        let deno_runtime = &mut self.deno_runtime;
+        let tokio_runtime = self.tokio_runtime.clone();
+
+        tokio_runtime.block_on(async move {
+            tokio::time::timeout(timeout, async move {
+                let module_specifier = module.filename().to_module_specifier(None)?;
+                let (code, _) = transpiler::transpile(&module_specifier, module.contents())?;
+                let code = deno_core::FastString::from(code);
+
+                let modid = deno_runtime
+                    .load_side_es_module_from_code(&module_specifier, code)
+                    .await?;
+                let result = deno_runtime.mod_evaluate(modid);
+                deno_runtime
+                    .run_event_loop(PollEventLoopOptions::default())
+                    .await?;
+                result.await?;
+                Ok::<ModuleId, Error>(modid)
+            })
+            .await
+        })?
+    }
+}